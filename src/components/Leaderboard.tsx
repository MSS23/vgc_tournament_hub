--- conflicted
+++ resolved
@@ -235,13 +235,8 @@
           )}
           {filters.scope === 'country' && (
             <select
-<<<<<<< HEAD
-              className="border rounded px-3 py-2 text-sm min-h-[44px]"
-              value={filters.country || (currentPlayer as any)?.country || ''}
-=======
               className="border rounded px-2 py-1 text-sm"
               value={filters.country || myCountry || ''}
->>>>>>> e0787086
               onChange={e => setFilters(f => ({ ...f, country: e.target.value }))}
             >
               {myCountry && (
